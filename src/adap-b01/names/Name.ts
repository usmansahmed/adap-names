export const DEFAULT_DELIMITER: string = '.';
export const ESCAPE_CHARACTER = '\\';

/**
 * A name is a sequence of string components separated by a delimiter character.
 * Special characters within the string may need masking, if they are to appear verbatim.
 * There are only two special characters, the delimiter character and the escape character.
 * The escape character can't be set, the delimiter character can.
 * 
 * Homogenous name examples
 * 
 * "oss.cs.fau.de" is a name with four name components and the delimiter character '.'.
 * "///" is a name with four empty components and the delimiter character '/'.
 * "Oh\.\.\." is a name with one component, if the delimiter character is '.'.
 */
export class Name {

    private delimiter: string = DEFAULT_DELIMITER;
    private components: string[] = [];

    /** Expects that all Name components are properly masked */
    constructor(other: string[], delimiter?: string) {

        this.delimiter = (delimiter ?? DEFAULT_DELIMITER);
        this.components = other.slice();
    }

    /**
     * Returns a human-readable representation of the Name instance using user-set special characters
     * Special characters are not escaped (creating a human-readable string)
     * Users can vary the delimiter character to be used
     */
    // @methodtype conversion-method (query)
    public asString(delimiter: string = this.delimiter): string {
        
        let humanReadableComponents = [];
        for (let component of this.components) {
           humanReadableComponents.push(this.unmaskComponent(component, this.delimiter));
        }
        return humanReadableComponents.join(this.delimiter);
    }

    /** 
     * Returns a machine-readable representation of Name instance using default special characters
     * Machine-readable means that from a data string, a Name can be parsed back in
     * The special characters in the data string are the default characters
     */
    // @methodtype conversion-method (query)
    public asDataString(): string {

        if (this.delimiter != DEFAULT_DELIMITER) {
            let machineReadableComponents = [];
            for (let component of this.components) {
            machineReadableComponents.push(this.maskComponent(this.unmaskComponent(component, this.delimiter), DEFAULT_DELIMITER));
            }
            return machineReadableComponents.join(this.delimiter);
        }
        return this.components.join(this.delimiter);
    }

<<<<<<< HEAD
    // @methodtype get-method (query)
=======
    /** Returns properly masked component string */
>>>>>>> 0ea859cd
    public getComponent(i: number): string {

        if (!this.isValidatIndex(i))
            throw new Error("Invalid index");

        return this.components[i];
    }

    /** Expects that new Name component c is properly masked */
    // @methodtype set-method (mutation)
    public setComponent(i: number, c: string): void {

        if (!this.isValidatIndex(i))
            throw new Error("Invalid index");

        this.components[i] = c;
    }

     /** Returns number of components in Name instance */
     // @methodtype get-method (query)
     public getNoComponents(): number {
        return this.components.length;
    }

    /** Expects that new Name component c is properly masked */
    // @methodtype command-method (mutation)
    public insert(i: number, c: string): void {
        
        if (!this.isValidatIndex(i))
            throw new Error("Invalid index");

        this.components.splice(i, 0, c);
    }

    /** Expects that new Name component c is properly masked */
    // @methodtype command-method (mutation)
    public append(c: string): void {

        this.components.push(c);
    }

    // @methodtype command-method (mutation)
    public remove(i: number): void {
        
        if (!this.isValidatIndex(i))
            throw new Error("Invalid index");

        this.components.splice(i, 1);
    }

    // @methodtype helper-method
    private maskComponent(component: string, delimiter: string): string {

        let masked = "";
        for (let char of component) {
            if (char === ESCAPE_CHARACTER || char ===delimiter) {
                masked += ESCAPE_CHARACTER;
            }
            masked += char;
        }
        return masked;
    }

    // @methodtype helper-method
    private unmaskComponent(component: string, delimiter: string): string {
        let unmasked = "";

        for (let i = 0; i < component.length; i++) {
            const char = component[i];
            if (char === ESCAPE_CHARACTER) {
                unmasked += component[i+1];
                i++;
            } else {
                unmasked += char;
            }
        }

        return unmasked
    }

    // @methodtype boolean-query-method (query)
    private isValidatIndex(index: number): boolean {

        if (!Number.isInteger(index)) 
            return false;

        if (index < 0 || index >= this.components.length)
             return false;

        return true;
    }

}<|MERGE_RESOLUTION|>--- conflicted
+++ resolved
@@ -58,11 +58,8 @@
         return this.components.join(this.delimiter);
     }
 
-<<<<<<< HEAD
+    /** Returns properly masked component string */
     // @methodtype get-method (query)
-=======
-    /** Returns properly masked component string */
->>>>>>> 0ea859cd
     public getComponent(i: number): string {
 
         if (!this.isValidatIndex(i))
